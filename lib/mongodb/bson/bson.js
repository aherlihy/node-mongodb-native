--- conflicted
+++ resolved
@@ -217,16 +217,11 @@
         insert_index = parseInt(data.substr(index, 2));
         index = index + 2;
       }
-<<<<<<< HEAD
       // Read the number value
-      var low_bits = mongo.Integer.fromInt(mongo.BinaryParser.toInt(data.substr(index, 4)));
-      var high_bits = mongo.Integer.fromInt(mongo.BinaryParser.toInt(data.substr(index + 4, 4)));
+      var low_bits = Integer.fromInt(BinaryParser.toInt(data.substr(index, 4)));
+      var high_bits = Integer.fromInt(BinaryParser.toInt(data.substr(index + 4, 4)));
       // Create to integers
-      var value_in_seconds = new mongo.Long(low_bits, high_bits).toNumber();
-=======
-      // Read the date (8 bytes)
-      var value_in_seconds = BinaryParser.toQWord(data.substr(index, 8));
->>>>>>> 8710bf42
+      var value_in_seconds = new Long(low_bits, high_bits).toNumber();
       // Calculate date with miliseconds
       var value = new Date();
       value.setTime(value_in_seconds);
@@ -407,12 +402,8 @@
 };
 
 BSON.encodeDate = function(value) {
-<<<<<<< HEAD
-  var dateInMilis = mongo.Long.fromNumber(value.getTime());
-  return mongo.BinaryParser.fromInt(dateInMilis.getLowBits()) + mongo.BinaryParser.fromInt(dateInMilis.getHighBits());
-=======
-  return BinaryParser.fromQWord(value.getTime() / 1000);
->>>>>>> 8710bf42
+  var dateInMilis = Long.fromNumber(value.getTime());
+  return BinaryParser.fromInt(dateInMilis.getLowBits()) + BinaryParser.fromInt(dateInMilis.getHighBits());
 };
 
 BSON.encodeOid = function(oid) {
@@ -483,15 +474,11 @@
   } else if(value.className == "Long") {
     encoded_string += BinaryParser.fromByte(BSON.BSON_DATA_LONG) + variable_encoded + BSON.encodeLong(value);
   } else if(value.constructor == Number && value === parseInt(value,10)) {
-<<<<<<< HEAD
     if(value > BSON.BSON_INT32_MAX || value < BSON.BSON_INT32_MIN) {      
-      encoded_string += mongo.BinaryParser.fromByte(BSON.BSON_DATA_LONG) + variable_encoded + BSON.encodeLong(mongo.Long.fromNumber(value));
+      encoded_string += BinaryParser.fromByte(BSON.BSON_DATA_LONG) + variable_encoded + BSON.encodeLong(Long.fromNumber(value));
     } else {
-      encoded_string += mongo.BinaryParser.fromByte(BSON.BSON_DATA_INT) + variable_encoded + BSON.encodeInt(mongo.Integer.fromInt(value));      
+      encoded_string += BinaryParser.fromByte(BSON.BSON_DATA_INT) + variable_encoded + BSON.encodeInt(Integer.fromInt(value));      
     }    
-=======
-    encoded_string += BinaryParser.fromByte(BSON.BSON_DATA_INT) + variable_encoded + BSON.encodeInt(Integer.fromInt(value));
->>>>>>> 8710bf42
   } else if(value.constructor == Number) {
     encoded_string += BinaryParser.fromByte(BSON.BSON_DATA_NUMBER) + variable_encoded + BSON.encodeFloat(value);
   } else if(value.constructor == Array) {
