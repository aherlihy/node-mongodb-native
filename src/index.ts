--- conflicted
+++ resolved
@@ -150,11 +150,6 @@
   CursorCloseOptions,
   DocumentTransforms,
   CursorStreamOptions,
-<<<<<<< HEAD
-  CoreCursorOptions,
-  CoreCursorPrivate,
-=======
->>>>>>> d7e505a4
   CursorState,
   CursorOptions,
   FIELDS as CURSOR_FIELDS,
